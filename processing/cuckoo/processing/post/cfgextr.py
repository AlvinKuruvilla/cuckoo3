--- conflicted
+++ resolved
@@ -9,13 +9,8 @@
 
 from ..abtracts import Processor
 from ..cfgextr.cfgextr import (
-<<<<<<< HEAD
-    Extractor, ConfigMemdump, ConfigExtractionError, UnexpectedDataError,
-    ExtractedConfigTracker
-=======
     ConfigMemdump, ConfigExtractionError, ExtractedConfigTracker,
     ExtractedConfig, ConfigExtractor, UnexpectedDataError
->>>>>>> 9a59ceed
 )
 from ..signatures.signature import Scores
 
@@ -62,13 +57,8 @@
             ) as confdump:
 
                 try:
-<<<<<<< HEAD
-                    Extractor.search(confdump, tracker)
-                except UnexpectedDataError as e:
-=======
                     self._run_extractors(confdump, tracker)
                 except ConfigExtractionError as e:
->>>>>>> 9a59ceed
                     self.ctx.log.warning(
                         "Failure during config extraction",
                         dumpname=confdump.name, error=e
@@ -78,19 +68,6 @@
             return
 
         for config in tracker.configs:
-<<<<<<< HEAD
-            self.ctx.signature_tracker.add_signature(
-                Scores.KNOWN_BAD,
-                name=f"Malware configuration {config.family}",
-                short_description=f"Extracted malware configuration of "
-                                  f"known family: {config.family}",
-                family=config.family,
-                iocs=[{"dump": dump} for dump in config.sources]
-            )
-
-
-        return [config.to_dict() for config in tracker.configs]
-=======
             if not config.values:
                 self.ctx.signature_tracker.add_signature(
                     Scores.KNOWN_BAD,
@@ -116,5 +93,4 @@
         ]
 
         if configs:
-            return configs
->>>>>>> 9a59ceed
+            return configs